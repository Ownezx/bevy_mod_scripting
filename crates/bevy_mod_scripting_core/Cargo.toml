[package]
name = "bevy_mod_scripting_core"
version = "0.8.0-alpha.2"
authors = ["Maksymilian Mozolewski <makspl17@gmail.com>"]
edition = "2021"
license = "MIT OR Apache-2.0"
description = "Core traits and structures required for other parts of bevy_mod_scripting"
repository = "https://github.com/makspll/bevy_mod_scripting"
homepage = "https://github.com/makspll/bevy_mod_scripting"
keywords = ["bevy", "gamedev", "scripting", "lua"]
categories = ["game-development"]
readme = "readme.md"

[lib]
name = "bevy_mod_scripting_core"
path = "src/lib.rs"

[features]
# if enabled enables documentation updating in optimized builds
doc_always = []

# if enabled enables some common mlua trait implementations 
mlua_impls = ["mlua"]

[dependencies]
<<<<<<< HEAD
mlua = { version = "0.9", optional = true }

bevy = { workspace = true, default-features = false, features = ["bevy_asset"] }
=======
bevy = { workspace = true, default-features = false, features = [
    "bevy_asset",
    "bevy_animation",
    "bevy_core_pipeline",
    "bevy_ui",
    "bevy_pbr",
    "bevy_render",
    "bevy_text",
    "bevy_sprite",
] }
bevy_event_priority = { path = "../bevy_event_priority", version = "0.8.0-alpha.2" }
>>>>>>> b238bfcf
thiserror = "1.0.31"
paste = "1.0.7"
parking_lot = "0.12.1"
lockable = "0.0.8"
smallvec = "1.11"
itertools = "0.13"
[dev-dependencies]
test_utils = { workspace = true }<|MERGE_RESOLUTION|>--- conflicted
+++ resolved
@@ -23,28 +23,14 @@
 mlua_impls = ["mlua"]
 
 [dependencies]
-<<<<<<< HEAD
 mlua = { version = "0.9", optional = true }
-
 bevy = { workspace = true, default-features = false, features = ["bevy_asset"] }
-=======
-bevy = { workspace = true, default-features = false, features = [
-    "bevy_asset",
-    "bevy_animation",
-    "bevy_core_pipeline",
-    "bevy_ui",
-    "bevy_pbr",
-    "bevy_render",
-    "bevy_text",
-    "bevy_sprite",
-] }
-bevy_event_priority = { path = "../bevy_event_priority", version = "0.8.0-alpha.2" }
->>>>>>> b238bfcf
 thiserror = "1.0.31"
 paste = "1.0.7"
 parking_lot = "0.12.1"
 lockable = "0.0.8"
 smallvec = "1.11"
 itertools = "0.13"
+
 [dev-dependencies]
 test_utils = { workspace = true }