--- conflicted
+++ resolved
@@ -25,7 +25,6 @@
 ## Support
 
 The languages currently supported are as follows:
-<<<<<<< HEAD
 |Language |
 |----|
 |Lua|
@@ -41,255 +40,4 @@
 
 ## Documentation
 
-For examples, installation and usage instructions see our shiny new [book](https://makspll.github.io/bevy_mod_scripting)
-=======
-|Language| Support Level | Documentation Generation |
-|----|----|----|
-|Lua|4|[Yes](https://makspll.github.io/bevy_mod_scripting_lua/latest/)|
-|Lua51|4|[Yes](https://makspll.github.io/bevy_mod_scripting_lua/latest/)|
-|Lua52|4|[Yes](https://makspll.github.io/bevy_mod_scripting_lua/latest/)|
-|Lua53|4|[Yes](https://makspll.github.io/bevy_mod_scripting_lua/latest/)|
-|Lua54|4|[Yes](https://makspll.github.io/bevy_mod_scripting_lua/latest/)|
-|Luajit|4|[Yes](https://makspll.github.io/bevy_mod_scripting_lua/latest/)|
-|Luajit52|4|[Yes](https://makspll.github.io/bevy_mod_scripting_lua/latest/)|
-|Luau|4|[Yes](https://makspll.github.io/bevy_mod_scripting_lua/latest/)|
-|Teal|4|[Yes](https://makspll.github.io/bevy_mod_scripting_lua/latest/)|
-|Rhai|2|No|
-|Rune|1|No|
-
-## Usage
-
-### Installation
-
-To install:
-
-- Add this crate to your Cargo.toml file dependencies
-  - The crate is still in development so I recommended pinning to a git commit
-- Add ScriptingPlugin to your app
-- Add the ScriptHosts you plan on using (`add_script_host`, `add_script_host_to_set`)
-  - Make sure to attach it to a system set running AFTER any systems which may generate modify/create/remove script components
-- Add script handlers to capture events in the priority range you're expecting (`add_script_handler_to_set`,`add_script_handler`)
-- Add systems which generate ScriptEvents corresponding to your script host
-- Add systems which add ScriptCollection components to your entities and fill them with scripts
-
-An example can be seen below
-
-```rust, ignore
-
-fn main() -> std::io::Result<()> {
-    let mut app = App::new();
-        app.add_plugins(ScriptingPlugin)
-        .add_plugins(DefaultPlugins)
-        // pick and register only the hosts you want to use
-        // use any system set AFTER any systems which add/remove/modify script components
-        // in order for your script updates to propagate in a single frame
-        .add_script_host::<RhaiScriptHost<MyRhaiArgStruct>>(PostUpdate)
-        .add_script_host::<LuaScriptHost<MyLuaArgStruct>>(PostUpdate)
-
-        // the handlers should be ran after any systems which produce script events.
-        // The PostUpdate set is okay only if your API doesn't require the core Bevy systems' commands
-        // to run beforehand.
-        // Note, this setup assumes a single script handler system set with all events having identical
-        // priority of zero (see examples for more complex scenarios)
-        .add_script_handler::<LuaScriptHost<MyLuaArg>, 0, 0>(
-            CoreSet::PostUpdate,
-        )
-        .add_script_handler::<RhaiScriptHost<RhaiEventArgs>, 0, 0>(
-            CoreSet::PostUpdate,
-        )
-
-        // generate events for scripts to pickup
-        .add_system(trigger_on_update_lua)
-        .add_system(trigger_on_update_rhai)
-
-        // attach script components to entities
-        .add_startup_system(load_a_script);
-    app.run();
-
-    Ok(())
-}
-```
-
-### Firing Script Callbacks
-
-Scripts are activated by dispatching `ScriptEvents`. This crate employs custom priority event writers and readers, which means events are transmitted with an associated priority. This priority, in conjunction with your event pipeline, influences the sequence in which your events are processed. A priority of 0 is considered the highest.
-
-This mechanism can be utilized to construct game loops similar to those found in Unity or other game engines.
-
-An example event dispatching system can be seen below:
-
-```rust
-use bevy::prelude::*;
-use bevy_mod_scripting::prelude::*;
-
-
-// event callback generator for lua
-#[cfg(feature = "lua")]
-pub fn trigger_on_update_lua(mut w: PriorityEventWriter<LuaEvent<()>>) {
-    let event = LuaEvent::<()> {
-        hook_name: "on_update".to_string(),
-        args: (),
-        recipients: Recipients::All
-    };
-
-    w.send(event,0);
-}
-```
-
-### Adding scripts
-
-A script is composed of:
-
-- A reference to its code file, represented as an asset handle
-- A name, typically the path relative to the assets folder
-
-Scripts are associated with entities through `bevy_mod_scripting::ScriptCollection` components, as illustrated below:
-
-```rust
-use std::sync::Mutex;
-use bevy::prelude::*;
-use bevy_mod_scripting::prelude::*;
-
-// An example of a startup system which loads the lua script "console_integration.lua"
-// placed in "assets/scripts/" and attaches it to a new entity
-#[cfg(feature = "lua")]
-pub fn load_a_script(
-    server: Res<AssetServer>,
-    mut commands: Commands,
-) {
-    // this handle is kept by the script so it will not be unloaded
-    let path = "scripts/console_integration.lua".to_string();
-    let handle = server.load::<LuaFile>(&path);
-
-
-    commands.spawn(()).insert(ScriptCollection::<LuaFile> {
-        scripts: vec![Script::<LuaFile>::new(
-            path, handle,
-        )],
-    });
-}
-```
-
-### Defining an API
-
-To make an API accessible to your scripts, you need to implement the `APIProvider` trait. This can be registered with your script host using the `add_api_provider` method of `App`. `APIProviders` function similarly to plugins:
-
-```rust
-use ::std::sync::Mutex;
-use bevy_mod_scripting::prelude::*;
-
-#[cfg(feature = "lua")]
-#[derive(Default)]
-pub struct LuaAPI;
-
-#[cfg(feature = "lua")]
-impl APIProvider for LuaAPI {
-    type APITarget = Mutex<Lua>;
-    type DocTarget = LuaDocFragment;
-    type ScriptContext = Mutex<Lua>;
-
-    fn attach_api(&mut self, ctx: &mut Self::APITarget) -> Result<(),ScriptError> {
-        // ... access the lua context here when the script loads
-        Ok(())
-    }
-}
-```
-
-Register your API providers like so:
-
-```rust, ignore
-    app.add_plugins(DefaultPlugins)
-        .add_plugins(ScriptingPlugin)
-        .add_script_host::<LuaScriptHost<MyLuaArg>>(PostUpdate)
-        .add_api_provider::<LuaScriptHost<MyLuaArg>>(Box::new(LuaAPI))
-        //...
-```
-The `APIProvider` interface also includes `setup_script` and `get_doc_fragment` methods. By default, these methods do not perform any operation. However, they can be utilized for specific purposes. For instance, `get_doc_fragment` can be used to generate documentation (refer to examples), and `setup_script` can ensure a one-time setup per script, like setting up a Lua package path.
-
-### Documentation Generation
-
-Documentation features are exposed at runtime via the `update_documentation` builder trait method for `App`:
-
-```rust, no_run
-use bevy::prelude::*;
-use bevy_mod_scripting::prelude::*;
-
-fn main() -> std::io::Result<()> {
-    let mut app = App::new();
-
-    app.add_plugins(DefaultPlugins)
-        .add_plugins(ScriptingPlugin);
-    #[cfg(feature = "lua")]
-    {
-    app.add_script_host::<LuaScriptHost<()>>(PostUpdate)
-        // Note: This is a noop in optimized builds unless the `doc_always` feature is enabled!
-        // this will pickup any API providers added *BEFOREHAND* like this one
-        .add_api_provider::<LuaScriptHost<()>>(Box::new(LuaBevyAPIProvider))
-        .add_api_provider::<LuaScriptHost<()>>(Box::new(LuaCoreBevyAPIProvider))
-        .update_documentation::<LuaScriptHost<()>>()
-        .add_script_handler::<LuaScriptHost<()>, 0, 0>(PostUpdate);
-    }
-
-    Ok(())
-}
-
-```
-#### Lua
-
-`tealr`, a wrapper around the `mlua` crate, provides mechanisms for Lua documentation generation. It can generate `d.tl` files for static typing in Lua via the `teal` project, but using `teal` isn't necessary for documentation generation. 
-
-See [this example](examples/lua/documentation_gen.rs) for a demonstration. 
-
-The Bevy API documentation for this crate is auto-generated with each release and can be found [here](https://github.com/makspll/bevy_mod_scripting_lua) and [here](https://makspll.github.io/bevy_mod_scripting_lua/v0.3.0/). You may need to adjust the `page_root` in the auto-generated `assets/doc/tealr_doc_gen_config.json` file to a path like `assets/doc/YourAPI`.
-
-##### Teal - Lua static typing
-
-Teal is the recommended way of introducing lua to your bevy game. This functionality is locked behind the `teal` cargo feature however, since it's quite opinionanted when it comes to your asset structure (`script` and `scripts/build`, folders under `assets`), and also requires `lua` + `teal` + `tealr_doc_gen` (`cargo install --git https://github.com/lenscas/tealr_doc_gen --rev 91afd4a528e7f5b746ac3a6b299c422b42c05db6`) to be installed (see https://github.com/teal-language/tl and `tealr`).
-
-Once enabled, `.tl` files can be loaded as lua scripts in addition to `.lua` files and compiled on the fly. With full hot-reloading support. When you're ready to release your game, you just need to run `tl build` from the `assets/scripts` directory to compile your teal files. This will generate `.lua` files under `assets/scripts/build`. You can manage loading scripts using the [`bevy_mod_scripting::lua_path`] macro.
-
-If `teal` is enabled and you've added the `update_documentation` step to your app, every time you run/build your app in development the following will be generated/synced: - a `scripts/doc` directory containing documentation for your lua exposed API - a `scripts/types` directory containing `.d.tl` files for your lua IDE - a `scripts/tlconfig.lua` file will be generated _once_ if it does not yet exist - any scripts with a `.tl` extension will be compiled to lua code and type checked
-On optimized release builds none of this happens (no debug_asserts).
-
-The recommended workflow is to use vscode and the official teal extension with an additional `tlconfig.lua` file at the **root** of your workspace with the
-following content:
-
-```lua
-return {
-    include_dir = {
-        "path_to_your_lib/",
-    }
-}
-```
-
-## Configuration
-
-- `SCRIPT_DOC_DIR` - documentation is generated in `assets/scripts/docs` or to the path in this ENV variable if it's set.
-
-## Examples
-
-To see more complex applications of this library have a look at the examples:
-
-- [lua - complex game loop](examples/lua/complex_game_loop.rs)
-- [lua - event recipients](examples/lua/event_recipients.rs)
-- [lua - bevy API](examples/lua/bevy_api.rs)
-- [rhai - bevy API](examples/rhai/bevy_api.rs)
-- [generating statically typed lua wrappers + ReflectReference system](examples/wrappers.rs)
-- [lua - documentation generation + lua static typing](examples/lua/documentation_gen.rs)
-- [lua - bevy console integration](examples/lua/console_integration.rs)
-- [lua - dynamic queryies](examples/lua/dynamic_queries.rs)
-- [rhai - bevy console integration](examples/rhai/console_integration.rs)
-- [lua - game of life with teal](examples/lua/game_of_life.rs)
-- [rhai - game of life](examples/rhai/game_of_life.rs)
-
-Below is a video showcasing the game_of_life example:
-[![Watch the video](https://img.youtube.com/vi/Mo9gh2g3ZHw/maxresdefault.jpg)](https://www.youtube.com/watch?v=Mo9gh2g3ZHw)
-
-# Compatibility
-
-| bevy_mod_scripting  | bevy   |
-|---------------------|--------|
-| 0.8                 | 0.15   |
-| 0.7                 | 0.14   |
-| 0.6                 | 0.13.1 |
->>>>>>> c7cd0613
+For examples, installation and usage instructions see our shiny new [book](https://makspll.github.io/bevy_mod_scripting)