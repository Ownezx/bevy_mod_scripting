--- conflicted
+++ resolved
@@ -4,12 +4,7 @@
     api::lua::bevy::LuaBevyAPIProvider,
     langs::mlu::{mlua, mlua::prelude::*, mlua::Value, TealData},
     APIProvider, AddScriptApiProvider, AddScriptHost, AddScriptHostHandler, GenDocumentation,
-<<<<<<< HEAD
-    LuaDocFragment, RLuaScriptHost, ScriptError, ScriptingPlugin,
-=======
-    LuaDocFragment, LuaEvent, LuaFile, LuaScriptHost, Recipients, Script, ScriptCollection,
-    ScriptData, ScriptError, ScriptingPlugin,
->>>>>>> 7362e96d
+    LuaDocFragment, LuaScriptHost, ScriptError, ScriptingPlugin,
 };
 use tealr::TypeName;
 
@@ -94,30 +89,6 @@
                     tw.process_type::<APIModule>()
                     .document_global_instance::<Export>().unwrap()))
     }
-<<<<<<< HEAD
-=======
-
-    fn setup_script(
-        &mut self,
-        _: &ScriptData,
-        _: &mut Self::ScriptContext,
-    ) -> Result<(), ScriptError> {
-        Ok(())
-    }
-}
-
-fn load_our_script(server: Res<AssetServer>, mut commands: Commands) {
-    let path = "scripts/teal_file.tl";
-    let handle = server.load::<LuaFile, &str>(path);
-
-    commands.spawn().insert(ScriptCollection::<LuaFile> {
-        scripts: vec![Script::<LuaFile>::new::<LuaScriptHost<MyLuaArg>>(
-            path.to_string(),
-            handle,
-        )],
-    });
-}
->>>>>>> 7362e96d
 
     fn register_with_app(&self, _app: &mut App) {}
 }
@@ -127,30 +98,17 @@
 
     app.add_plugins(DefaultPlugins)
         .add_plugin(ScriptingPlugin)
-<<<<<<< HEAD
         // add the providers and script host
-        .add_script_host::<RLuaScriptHost<MyLuaArg>, _>(CoreStage::PostUpdate)
-        .add_api_provider::<RLuaScriptHost<MyLuaArg>>(Box::new(LuaAPIProvider))
-        .add_api_provider::<RLuaScriptHost<MyLuaArg>>(Box::new(LuaBevyAPIProvider))
-=======
-        .add_plugin(ConsolePlugin)
         .add_script_host::<LuaScriptHost<MyLuaArg>, _>(CoreStage::PostUpdate)
         .add_api_provider::<LuaScriptHost<MyLuaArg>>(Box::new(LuaAPIProvider))
->>>>>>> 7362e96d
+        .add_api_provider::<LuaScriptHost<MyLuaArg>>(Box::new(LuaBevyAPIProvider))
         // this needs to be placed after any `add_api_provider` and `add_script_host` calls
         // it will generate `doc` and `types` folders under `assets/scripts` containing the documentation and teal declaration files
         // respectively. See example asset folder to see how they look like. The `teal_file.tl` script in example assets shows the usage of one of those
         // declaration files, use the teal vscode extension to explore the type hints!
         // Note: This is a noop in optimized builds unless the `doc_always` feature is enabled!
-<<<<<<< HEAD
-        .update_documentation::<RLuaScriptHost<MyLuaArg>>()
-        .add_script_handler_stage::<RLuaScriptHost<MyLuaArg>, _, 0, 0>(CoreStage::PostUpdate);
-=======
         .update_documentation::<LuaScriptHost<MyLuaArg>>()
-        .add_script_handler_stage::<LuaScriptHost<MyLuaArg>, _, 0, 0>(CoreStage::PostUpdate)
-        .add_startup_system(load_our_script)
-        .add_system(fire_our_script);
->>>>>>> 7362e96d
+        .add_script_handler_stage::<LuaScriptHost<MyLuaArg>, _, 0, 0>(CoreStage::PostUpdate);
 
     // app.run(); no need, documentation gets generated before the app even starts
 
