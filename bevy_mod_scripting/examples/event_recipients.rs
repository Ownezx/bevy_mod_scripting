--- conflicted
+++ resolved
@@ -97,13 +97,9 @@
     let handle = server.load::<LuaFile, &str>(path);
     let scripts = (0..2)
         .into_iter()
-<<<<<<< HEAD
-        .map(|_| Script::<LuaFile>::new(path.to_string(), handle.clone()))
-=======
         .map(|_| {
             Script::<LuaFile>::new::<RLuaScriptHost<MyLuaArg>>(path.to_string(), handle.clone())
         })
->>>>>>> c0eb34e0
         .collect();
 
     commands
