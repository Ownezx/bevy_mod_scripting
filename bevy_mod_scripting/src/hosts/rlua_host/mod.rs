--- conflicted
+++ resolved
@@ -166,47 +166,8 @@
         world: &mut World,
         events: &[Self::ScriptEvent],
         ctxs: impl Iterator<Item = (FlatScriptData<'a>, &'a mut Self::ScriptContext)>,
-<<<<<<< HEAD
-    ) -> anyhow::Result<()> {
-        ctxs.map(|(fd, ctx)| {
-            ctx.get_mut().unwrap().context::<_, Result<()>>(|lua_ctx| {
-                let globals = lua_ctx.globals();
-                globals.set("world", LuaWorld(world as *mut World))?;
-                globals.set("entity", LuaEntity(fd.entity))?;
-                globals.set("script", fd.sid)?;
-
-                // event order is preserved, but scripts can't rely on any temporal
-                // guarantees when it comes to other scripts callbacks,
-                // at least for now
-                for event in events {
-                    debug!("Handling {:?}, script {:?}", event, fd.sid);
-                    // check if this script should handle this event
-                    if !event.recipients().is_recipient(&fd) {
-                        continue;
-                    }
-
-                    let mut f: Function = match globals.get(event.hook_name.clone()) {
-                        Ok(f) => f,
-                        Err(_) => continue, // not subscribed to this event
-                    };
-
-                    // bind arguments and catch any errors
-                    f = event.args.clone().into_iter().fold(Ok(f), |a, i| match a {
-                        Ok(f) => f.bind(i.to_lua(lua_ctx)),
-                        Err(e) => Err(e),
-                    })?;
-
-                    f.call::<MultiValue, ()>(event.args.clone().to_lua_multi(lua_ctx)?)
-                        .map_err(|e| anyhow!("Runtime LUA error: {}", e))?;
-                }
-
-                Ok(())
-            })
-        })
-        .bcollect()
-=======
     ) {
-        let world_ptr = world as *mut World as usize;
+        let world_ptr = LuaWorld(world as *mut World);
 
         world.resource_scope(
             |world, mut cached_state: Mut<CachedScriptEventState<Self>>| {
@@ -219,7 +180,7 @@
                         .context::<_, Result<(), ScriptError>>(|lua_ctx| {
                             let globals = lua_ctx.globals();
                             globals.set("world", world_ptr)?;
-                            globals.set("entity", fd.entity.to_bits())?;
+                            globals.set("entity", LuaEntity(fd.entity))?;
                             globals.set("script", fd.sid)?;
 
                             // event order is preserved, but scripts can't rely on any temporal
@@ -267,7 +228,6 @@
                 });
             },
         );
->>>>>>> b114e9b5
     }
 }
 
