pub mod assets;

use crate::{
    script_add_synchronizer, script_hot_reload_handler, script_remove_synchronizer, APIProvider,
    CachedScriptEventState, FlatScriptData, Recipients, ScriptContexts, ScriptEvent, ScriptHost,
};
use anyhow::anyhow;
use beau_collector::BeauCollector as _;
<<<<<<< HEAD
use bevy::prelude::{AddAsset, SystemSet, World, ParallelSystemDescriptorCoercion};
=======
use bevy::prelude::{AddAsset, ParallelSystemDescriptorCoercion, SystemSet, World};
>>>>>>> c5eb68d9
use bevy_event_priority::AddPriorityEvent;
use rhai::*;
use std::marker::PhantomData;

pub use assets::*;

/// More specific APIProvider implementation allowing more control over Rhai scripts
pub trait RhaiAPIProvider: APIProvider {
    /// set Rhai engine settings before scripts are compiled
    fn setup_engine(engine: &mut Engine);
}

pub struct RhaiScriptHost<A: FuncArgs + Send, API: APIProvider> {
    _ph: PhantomData<A>,
    _ph2: PhantomData<API>,
}

unsafe impl<A: FuncArgs + Send, API: APIProvider> Send for RhaiScriptHost<A, API> {}
unsafe impl<A: FuncArgs + Send, API: APIProvider> Sync for RhaiScriptHost<A, API> {}

pub struct RhaiContext {
    pub engine: Engine,
    pub ast: AST,
    pub scope: Scope<'static>,
}

#[derive(Clone)]
/// A Rhai Hook. The result of creating this event will be
/// a call to the lua script with the hook_name and the given arguments
pub struct RhaiEvent<A: FuncArgs + Clone + 'static> {
    pub hook_name: String,
    pub args: A,
    pub recipients: Recipients,
}

impl<A: FuncArgs + Clone + Send + Sync + 'static> ScriptEvent for RhaiEvent<A> {
    fn recipients(&self) -> &crate::Recipients {
        &self.recipients
    }
}

impl<A: FuncArgs + Send + Clone + Sync + 'static, API: RhaiAPIProvider<Ctx = RhaiContext>>
    ScriptHost for RhaiScriptHost<A, API>
{
    type ScriptContext = RhaiContext;
    type ScriptEvent = RhaiEvent<A>;
    type ScriptAsset = RhaiFile;

    fn register_with_app(app: &mut bevy::prelude::App, stage: impl bevy::prelude::StageLabel) {
        app.add_priority_event::<Self::ScriptEvent>();
        app.add_asset::<RhaiFile>();
        app.init_asset_loader::<RhaiLoader>();
        app.init_resource::<CachedScriptEventState<Self>>();
        app.init_resource::<ScriptContexts<Self::ScriptContext>>();

        app.add_system_set_to_stage(
            stage,
            SystemSet::new()
<<<<<<< HEAD
                .with_system(script_add_synchronizer::<Self>.before(script_remove_synchronizer::<Self>))
                .with_system(script_remove_synchronizer::<Self>.before(script_hot_reload_handler::<Self>))
=======
                .with_system(
                    script_add_synchronizer::<Self>.before(script_remove_synchronizer::<Self>),
                )
                .with_system(
                    script_remove_synchronizer::<Self>.before(script_hot_reload_handler::<Self>),
                )
>>>>>>> c5eb68d9
                .with_system(script_hot_reload_handler::<Self>),
        );
    }

    #[allow(deprecated)]
    fn load_script(path: &[u8], script_name: &str) -> anyhow::Result<Self::ScriptContext> {
        let mut engine = Engine::new();

        API::setup_engine(&mut engine);

        let mut scope = Scope::new();
        let ast = engine
            .compile(std::str::from_utf8(path)?)
            .map_err(|e| anyhow!("Error in script {}:\n{}", script_name, e.to_string()))?;

        // prevent shadowing of `state`,`world` and `entity` in variable in scripts
        engine.on_def_var(|_, info, _| {
            Ok(info.name != "state" && info.name != "world" && info.name != "entity")
        });

        // persistent state for scripts
        scope.push("state", Map::new());

        let mut ctx = RhaiContext { engine, ast, scope };

        API::attach_api(&mut ctx);

        Ok(ctx)
    }

    fn handle_events<'a>(
        world: &mut World,
        events: &[Self::ScriptEvent],
        ctxs: impl Iterator<Item = (FlatScriptData<'a>, &'a mut Self::ScriptContext)>,
    ) -> anyhow::Result<()> {
        ctxs.flat_map(|(fd, ctx)| {
            ctx.scope.set_value("world", world as *mut World as usize);
            ctx.scope.set_value("entity", fd.entity);
            ctx.scope.set_value("script", fd.sid);


            events.iter().map(move |event| {
                // check if this script should handle this event
                if !event.recipients().is_recipient(&fd) {
                    return Ok(());
                };

                ctx.engine
                    .call_fn(
                        &mut ctx.scope,
                        &ctx.ast,
                        &event.hook_name,
                        event.args.clone(),
                    )
                    .map_err(|e| anyhow!("{:?}", *e))
            })
        })
        .bcollect()
    }
}<|MERGE_RESOLUTION|>--- conflicted
+++ resolved
@@ -6,11 +6,7 @@
 };
 use anyhow::anyhow;
 use beau_collector::BeauCollector as _;
-<<<<<<< HEAD
-use bevy::prelude::{AddAsset, SystemSet, World, ParallelSystemDescriptorCoercion};
-=======
 use bevy::prelude::{AddAsset, ParallelSystemDescriptorCoercion, SystemSet, World};
->>>>>>> c5eb68d9
 use bevy_event_priority::AddPriorityEvent;
 use rhai::*;
 use std::marker::PhantomData;
@@ -69,21 +65,11 @@
         app.add_system_set_to_stage(
             stage,
             SystemSet::new()
-<<<<<<< HEAD
                 .with_system(script_add_synchronizer::<Self>.before(script_remove_synchronizer::<Self>))
                 .with_system(script_remove_synchronizer::<Self>.before(script_hot_reload_handler::<Self>))
-=======
-                .with_system(
-                    script_add_synchronizer::<Self>.before(script_remove_synchronizer::<Self>),
-                )
-                .with_system(
-                    script_remove_synchronizer::<Self>.before(script_hot_reload_handler::<Self>),
-                )
->>>>>>> c5eb68d9
                 .with_system(script_hot_reload_handler::<Self>),
         );
     }
-
     #[allow(deprecated)]
     fn load_script(path: &[u8], script_name: &str) -> anyhow::Result<Self::ScriptContext> {
         let mut engine = Engine::new();
