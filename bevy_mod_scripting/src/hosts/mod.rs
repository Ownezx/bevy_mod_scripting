--- conflicted
+++ resolved
@@ -7,11 +7,7 @@
 
 use bevy::{asset::Asset, ecs::system::SystemState, prelude::*, reflect::FromReflect};
 use bevy_event_priority::PriorityEventReader;
-<<<<<<< HEAD
-pub use {crate::rhai_host::*, crate::rlua_host::*, crate::util::*};
-=======
-pub use {crate::docs::*, crate::rhai_host::*, crate::rlua_host::*};
->>>>>>> c0eb34e0
+pub use {crate::docs::*,crate::rhai_host::*, crate::rlua_host::*, crate::util::*};
 
 use std::{
     collections::{HashMap, HashSet},
@@ -73,16 +69,11 @@
     type ScriptEvent: ScriptEvent;
     /// the type of asset representing the script files for this host
     type ScriptAsset: CodeAsset;
-<<<<<<< HEAD
-    /// The default api provider for generic bevy-related API's
-    type BevyAPI: APIProvider;
-=======
     /// the type representing the target of api providers, i.e. the
     /// script engine or the thing which stores the API
     type APITarget;
     /// the type of each doc fragment
     type DocTarget: DocFragment;
->>>>>>> c0eb34e0
 
     /// Loads a script in byte array format, the script name can be used
     /// to send useful errors.
@@ -147,16 +138,10 @@
 
 /// Implementers can modify a script context in order to enable
 /// API access. ScriptHosts call `attach_api` when creating scripts
-<<<<<<< HEAD
-pub trait APIProvider: 'static + Default + Send + Sync {
-    /// The type of script context this api provider handles
-    type Ctx;
-=======
 pub trait APIProvider: 'static + Send + Sync {
     // the type of script engine/context this api provider operates on
     type Target;
     type DocTarget: DocFragment;
->>>>>>> c0eb34e0
 
     /// provide the given script context with the API permamently
     fn attach_api(&mut self, ctx: &mut Self::Target) -> Result<(), ScriptError>;
