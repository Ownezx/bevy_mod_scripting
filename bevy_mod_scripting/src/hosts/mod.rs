//! All script host related stuff

pub mod rhai_host;
pub mod rlua_host;

use anyhow::Result;

use bevy::{
    asset::Asset,
<<<<<<< HEAD
    ecs::{schedule::IntoRunCriteria, system::{SystemState, SystemParam}},
    prelude::*, reflect::FromReflect,
=======
    ecs::{schedule::IntoRunCriteria, system::SystemState},
    prelude::*,
    reflect::FromReflect,
>>>>>>> c5eb68d9
};
use bevy_event_priority::PriorityEventReader;
pub use {crate::rhai_host::*, crate::rlua_host::*};

use std::{
    collections::{HashMap, HashSet},
    sync::atomic::{AtomicU32, Ordering},
};

/// Describes the target set of scripts this event should
/// be handled by
#[derive(Clone, Debug)]
pub enum Recipients {
    /// Send to all scripts
    All,
    /// Send only to scripts on the given entity
    Entity(Entity),
    /// Send to script with the given ID
    ScriptID(u32),
    // Send to script with the given name
    ScriptName(String),
}

#[derive(Debug)]
pub struct FlatScriptData<'a> {
    sid: u32,
    entity: Entity,
    name: &'a str,
}

impl Recipients {
    /// Returns true if the given script should
    pub fn is_recipient(&self, c: &FlatScriptData) -> bool {
        match self {
            Recipients::All => true,
            Recipients::Entity(e) => e == &c.entity,
            Recipients::ScriptID(i) => i == &c.sid,
            Recipients::ScriptName(n) => n == c.name,
        }
    }
}

impl Default for Recipients {
    fn default() -> Self {
        Self::All
    }
}

pub trait ScriptEvent: Send + Sync + Clone + 'static {
    /// Retrieves the recipient scripts for this event
    fn recipients(&self) -> &Recipients;
}

/// A script host is the interface between your rust application
/// and the scripts in some interpreted language.
pub trait ScriptHost: Send + Sync + 'static {
    /// the type of the persistent script context, representing the execution context of the script
    type ScriptContext: Send + Sync + 'static;
    /// the type of events picked up by lua callbacks
    type ScriptEvent: ScriptEvent;
    /// the type of asset representing the script files for this host
    type ScriptAsset: CodeAsset;

    /// Loads a script in byte array format, the script name can be used
    /// to send useful errors.
    fn load_script(script: &[u8], script_name: &str) -> Result<Self::ScriptContext>;

    /// the main point of contact with the bevy world.
    /// Scripts are called with appropriate events in the event order
    fn handle_events<'a>(
        world: &mut World,
        events: &[Self::ScriptEvent],
        ctxs: impl Iterator<Item = (FlatScriptData<'a>, &'a mut Self::ScriptContext)>,
    ) -> Result<()>;

    /// Loads and runs script instantaneously without storing any script data into the world.
    /// The script receives the `world` global as normal, but `entity` is set to `u64::MAX`.
    /// The script id is set to `u32::MAX`.
    fn run_one_shot(
        script: &[u8],
        script_name: &str,
        world: &mut World,
        event: Self::ScriptEvent,
    ) -> Result<()> {
        let mut ctx = Self::load_script(script, script_name)?;
        let entity = Entity::from_bits(u64::MAX);

        let events = [event; 1];
        let ctx_iter = [(
            FlatScriptData {
                name: script_name,
                sid: u32::MAX,
                entity,
            },
            &mut ctx,
        ); 1]
            .into_iter();

        Self::handle_events(world, &events, ctx_iter)
    }

    /// Registers the script host with the given app, and attaches handlers to deal with spawning/removing scripts at the given stage.
    ///
    /// Ideally place after any game logic which can spawn/remove/modify scripts to avoid frame lag. (typically `CoreStage::Post_Update`)
    fn register_with_app(app: &mut App, stage: impl StageLabel);
}

/// Trait for app builder notation
pub trait AddScriptHost {
    /// registers the given script host with your app
    fn add_script_host<T: ScriptHost, S: StageLabel>(&mut self, stage: S) -> &mut Self;
}

impl AddScriptHost for App {
    fn add_script_host<T: ScriptHost, S: StageLabel>(&mut self, stage: S) -> &mut Self {
        T::register_with_app(self, stage);
        self
    }
}

pub trait AddScriptHostHandler {
    /// Enables this script host to handle events with priorities in the range [0,min_prio] (inclusive),
    /// during the runtime of the given stage.
    ///
    /// Think of handler stages as a way to run certain types of events at various points in your engine.
    /// A good example of this is Unity [game loop's](https://docs.unity3d.com/Manual/ExecutionOrder.html) `onUpdate` and `onFixedUpdate`.
    /// FixedUpdate runs *before* any physics while Update runs after physics and input events.
    ///
    /// A similar setup can be achieved by using a separate stage before and after your physics,
    /// then assigning event priorities such that your events are forced to run at a particular stage, for example:
    ///
    /// PrePhysics: min_prio = 1
    /// PostPhysics: min_prio = 4
    ///
    /// | Priority | Handler     | Event        |
    /// | -------- | ----------- | ------------ |
    /// | 0        | PrePhysics  | Start        |
    /// | 1        | PrePhysics  | FixedUpdate  |
    /// | 2        | PostPhysics | OnCollision  |
    /// | 3        | PostPhysics | OnMouse      |
    /// | 4        | PostPhysics | Update       |
    ///
    /// The *frequency* of running these events, is controlled by your systems, if the event is not emitted, it cannot not handled.
    /// Of course there is nothing stopping your from emitting a single event type at varying priorities.
    fn add_script_handler_stage<T: ScriptHost, S: StageLabel, const MAX: u32, const MIN: u32>(
        &mut self,
        stage: S,
    ) -> &mut Self;

    fn add_script_handler_stage_with_criteria<
        T: ScriptHost,
        S: StageLabel,
        M,
        C: IntoRunCriteria<M>,
        const MAX: u32,
        const MIN: u32,
    >(
        &mut self,
        stage: S,
        criteria: C,
    ) -> &mut Self;
}

impl AddScriptHostHandler for App {
    fn add_script_handler_stage<T: ScriptHost, S: StageLabel, const MAX: u32, const MIN: u32>(
        &mut self,
        stage: S,
    ) -> &mut Self {
        self.add_system_to_stage(
            stage,
            script_event_handler::<T, MAX, MIN>
                .exclusive_system()
                .at_end(),
        );
        self
    }

    fn add_script_handler_stage_with_criteria<
        T: ScriptHost,
        S: StageLabel,
        M,
        C: IntoRunCriteria<M>,
        const MAX: u32,
        const MIN: u32,
    >(
        &mut self,
        stage: S,
        criteria: C,
    ) -> &mut Self {
        self.add_system_to_stage(
            stage,
            script_event_handler::<T, MAX, MIN>
                .exclusive_system()
                .at_end()
                .with_run_criteria(criteria),
        );
        self
    }
}

/// All code assets share this common interface.
/// When adding a new code asset don't forget to implement asset loading
/// and inserting appropriate systems when registering with the app
pub trait CodeAsset: Asset {
    fn bytes(&self) -> &[u8];
}

/// Implementers can modify a script context in order to enable
/// API access. ScriptHosts call `attach_api` when creating scripts
pub trait APIProvider: 'static + Default {
    /// The type of script context this api provider handles
    type Ctx;

    /// provide the given script context with the API permamently
    fn attach_api(ctx: &mut Self::Ctx);
}

<<<<<<< HEAD


=======
#[derive(Component, Debug, FromReflect, Reflect)]
#[reflect(Component)]
/// The component storing many scripts.
/// Scripts receive information about the entity they are attached to
/// Scripts have unique identifiers and hence multiple copies of the same script
/// can be attached to the same entity
pub struct ScriptCollection<T: Asset> {
    pub scripts: Vec<Script<T>>,
}
>>>>>>> c5eb68d9

impl<T: Asset> Default for ScriptCollection<T> {
    fn default() -> Self {
        Self {
            scripts: Default::default(),
        }
    }
}

/// A resource storing the script contexts for each script instance.
/// The reason we need this is to split the world borrow in our handle event systems, but this
/// has the added benefit that users don't see the contexts at all, and we can provide
/// generic handling for each new/removed script in one place.
///
/// We keep this public for now since there is no API for communicating with scripts
/// outside of events. Later this might change.
pub struct ScriptContexts<C> {
    /// holds script contexts for all scripts given their instance ids.
    /// This also stores contexts which are not fully loaded hence the Option
    pub context_entities: HashMap<u32, (Entity, Option<C>, String)>,
}

impl<C> Default for ScriptContexts<C> {
    fn default() -> Self {
        Self {
            context_entities: Default::default(),
        }
    }
}

impl<C> ScriptContexts<C> {
    pub fn script_owner(&self, script_id: u32) -> Option<Entity> {
        self.context_entities.get(&script_id).map(|(e, _c, _n)| *e)
    }

    pub fn insert_context(&mut self, fd: FlatScriptData, ctx: Option<C>) {
        self.context_entities
            .insert(fd.sid, (fd.entity, ctx, fd.name.to_owned()));
    }

    pub fn remove_context(&mut self, script_id: u32) {
        self.context_entities.remove(&script_id);
    }
}

/// A struct defining an instance of a script asset.
/// Multiple instances of the same script can exist on the same entity
<<<<<<< HEAD
#[derive(Debug,Reflect,FromReflect)]
=======
#[derive(Debug, Reflect, FromReflect)]
>>>>>>> c5eb68d9
pub struct Script<T: Asset> {
    /// a strong handle to the script asset
    handle: Handle<T>,

    /// the name of the script, usually its file name + relative asset path
    name: String,

    /// uniquely identifies the script instance (scripts which use the same asset don't necessarily have the same ID)
    id: u32,
}


static COUNTER: AtomicU32 = AtomicU32::new(0);

impl<T: Asset> Script<T> {

    /// creates a new script instance with the given name and asset handle
    /// automatically gives this script instance a unique ID.
    /// No two scripts instances ever share the same ID
    pub fn new(name: String, handle: Handle<T>) -> Self {
        Self {
            handle,
            name,
            id: COUNTER.fetch_add(1, Ordering::Relaxed),
        }
    }

    #[inline(always)]
    /// returns the name of the script
    pub fn name(&self) -> &str {
        &self.name
    }

    #[inline(always)]
    /// returns the asset handle which this script is executing
    pub fn handle(&self) -> &Handle<T> {
        &self.handle
    }

    #[inline(always)]
    /// returns the unique ID of this script instance
    pub fn id(&self) -> u32 {
        self.id
    }

    /// reloads the script by deleting the old context and inserting a new one
    /// if the script context never existed, it will after this call.
    pub(crate) fn reload_script<H: ScriptHost>(
        script: &Script<H::ScriptAsset>,
        script_assets: &Res<Assets<H::ScriptAsset>>,
        contexts: &mut ResMut<ScriptContexts<H::ScriptContext>>,
    ) {
        debug!("reloading script {}", script.id);
        // retrieve owning entity
        let entity = contexts.script_owner(script.id()).unwrap();

        // remove old context
        contexts.remove_context(script.id());

        // insert new re-loaded context
        Self::insert_new_script_context::<H>(script, entity, script_assets, contexts);
    }

    /// inserts a new script context for the given script
    pub(crate) fn insert_new_script_context<H: ScriptHost>(
        new_script: &Script<H::ScriptAsset>,
        entity: Entity,
        script_assets: &Res<Assets<H::ScriptAsset>>,
        contexts: &mut ResMut<ScriptContexts<H::ScriptContext>>,
    ) {
        let fd = FlatScriptData {
            sid: new_script.id(),
            entity,
            name: new_script.name(),
        };

        let script = match script_assets.get(&new_script.handle) {
            Some(s) => s,
            None => {
                // not loaded yet
                debug!("Inserted script which hasn't loaded yet {:?}", fd);
                contexts.insert_context(fd, None);
                return;
            }
        };
        debug!("Inserted script {:?}", fd);

        match H::load_script(script.bytes(), &new_script.name) {
            Ok(ctx) => {
                contexts.insert_context(fd, Some(ctx));
            }
            Err(e) => {
                warn! {"Error in loading script {}:\n{}", &new_script.name,e}
                // this script will now never execute, unless manually reloaded
                // but contexts are left in a valid state
                contexts.insert_context(fd, None)
            }
        }
    }
}


#[derive(Component, Debug, FromReflect,Reflect)]
#[reflect(Component,Default)]
/// The component storing many scripts.
/// Scripts receive information about the entity they are attached to
/// Scripts have unique identifiers and hence multiple copies of the same script
/// can be attached to the same entity
pub struct ScriptCollection<T: Asset> {
    pub scripts: Vec<Script<T>>,
}

impl <T: Asset>Default for ScriptCollection<T>{
    fn default() -> Self {
        Self { scripts: Default::default() }
    }
}

/// system state for exclusive systems dealing with script events
pub(crate) struct CachedScriptEventState<'w, 's, H: ScriptHost> {
    event_state: SystemState<PriorityEventReader<'w, 's, H::ScriptEvent>>,
}

impl<'w, 's, H: ScriptHost> FromWorld for CachedScriptEventState<'w, 's, H> {
    fn from_world(world: &mut World) -> Self {
        Self {
            event_state: SystemState::new(world),
        }
    }
}

/// Handles creating contexts for new/modified scripts
/// Scripts are likely not loaded instantly at this point, so most of the time
/// this system simply inserts an empty context
pub(crate) fn script_add_synchronizer<H: ScriptHost + 'static>(
    query: Query<
        (
            Entity,
            &ScriptCollection<H::ScriptAsset>,
            ChangeTrackers<ScriptCollection<H::ScriptAsset>>,
        ),
        Changed<ScriptCollection<H::ScriptAsset>>,
    >,
    mut contexts: ResMut<ScriptContexts<H::ScriptContext>>,
    script_assets: Res<Assets<H::ScriptAsset>>,
) {
    debug!("Handling addition/modification of scripts");

    query.for_each(|(entity, new_scripts, tracker)| {
        if tracker.is_added() {
            debug!("Script added to {}",entity.id());
            new_scripts.scripts.iter().for_each(|new_script| {
                Script::<H::ScriptAsset>::insert_new_script_context::<H>(
                    new_script,
                    entity,
                    &script_assets,
                    &mut contexts,
                )
            })
        } else {
            debug!("Script changed on {}",entity.id());
            // changed but structure already exists in contexts
            // find out what's changed
            // we only care about added or removed scripts here
            // if the script asset gets changed we deal with that elsewhere

            let context_ids = contexts
                .context_entities
                .iter()
                .filter_map(|(sid, (e, _, _))| if *e == entity { Some(sid) } else { None })
                .cloned()
                .collect::<HashSet<u32>>();
            let script_ids = new_scripts
                .scripts
                .iter()
                .map(|s| s.id())
                .collect::<HashSet<u32>>();

            let removed_scripts = context_ids.difference(&script_ids);
            let added_scripts = script_ids.difference(&context_ids);

            for r in removed_scripts {
                contexts.remove_context(*r);
            }

            for a in added_scripts {
                let script = new_scripts.scripts.iter().find(|e| &e.id == a).unwrap();
                Script::<H::ScriptAsset>::insert_new_script_context::<H>(
                    script,
                    entity,
                    &script_assets,
                    &mut contexts,
                )
            }
        }
    })
}

/// Handles the removal of script components and their contexts
pub(crate) fn script_remove_synchronizer<H: ScriptHost>(
    query: RemovedComponents<ScriptCollection<H::ScriptAsset>>,
    mut contexts: ResMut<ScriptContexts<H::ScriptContext>>,
) {
    query.iter().for_each(|v| {
        debug!("removed script on entity {}",v.id());
        // we know that this entity used to have a script component
        // ergo a script context must exist in ctxts, remove all scripts on the entity
        contexts.remove_context(v.id());
    })
}

/// Reloads hot-reloaded scripts, or loads missing contexts for scripts which were added but not loaded
pub(crate) fn script_hot_reload_handler<H: ScriptHost>(
    mut events: EventReader<AssetEvent<H::ScriptAsset>>,
    scripts: Query<&ScriptCollection<H::ScriptAsset>>,
    script_assets: Res<Assets<H::ScriptAsset>>,
    mut contexts: ResMut<ScriptContexts<H::ScriptContext>>,
) {
    for e in events.iter() {
        debug!("Handling creation/modification of script asset: {:?}",e);
        match e {
            AssetEvent::Modified { handle } | AssetEvent::Created { handle } => {
                // find script using this handle by handle id
                // whether this script was modified or created
                // if a script exists with this handle, we should reload it to load in a new context
                // which at this point will be either None or Some(outdated context)
                // both ways are fine
                for scripts in scripts.iter() {
                    for script in &scripts.scripts {
                        if &script.handle == handle {
                            Script::<H::ScriptAsset>::reload_script::<H>(
                                script,
                                &script_assets,
                                &mut contexts,
                            );
                        }
                    }
                }
            }
            _ => continue,
        }
    }
}

/// Lets the script host handle all script events
pub(crate) fn script_event_handler<H: ScriptHost, const MAX: u32, const MIN: u32>(
    world: &mut World,
) {
    debug!("Handling scripts with prio in [{:?},{:?}]",MAX,MIN);
    // we need to collect the events to drop the borrow of the world
    let events = world.resource_scope(|world, mut cached_state: Mut<CachedScriptEventState<H>>| {
        let mut cached_state = cached_state.event_state.get_mut(world);
        cached_state
            .iter_prio_range(MAX, MIN)
            .collect::<Vec<H::ScriptEvent>>()
    });

    // we need a resource scope to be able to simultaneously access the contexts as well
    // as provide world access to scripts
    // afaik there is not really a better way to do this in bevy just now
    world.resource_scope(|world, mut ctxts: Mut<ScriptContexts<H::ScriptContext>>| {
        let ctx_iter =
            ctxts
                .as_mut()
                .context_entities
                .iter_mut()
                .filter_map(|(sid, (entity, o, name))| {
                    let ctx = match o {
                        Some(v) => v,
                        None => return None,
                    };

                    Some((
                        FlatScriptData {
                            sid: *sid,
                            entity: *entity,
                            name,
                        },
                        ctx,
                    ))
                });

        match H::handle_events(world, &events, ctx_iter) {
            Ok(_) => {}
            Err(e) => warn!("{}", e),
        };
    });
}<|MERGE_RESOLUTION|>--- conflicted
+++ resolved
@@ -7,14 +7,9 @@
 
 use bevy::{
     asset::Asset,
-<<<<<<< HEAD
-    ecs::{schedule::IntoRunCriteria, system::{SystemState, SystemParam}},
-    prelude::*, reflect::FromReflect,
-=======
     ecs::{schedule::IntoRunCriteria, system::SystemState},
     prelude::*,
     reflect::FromReflect,
->>>>>>> c5eb68d9
 };
 use bevy_event_priority::PriorityEventReader;
 pub use {crate::rhai_host::*, crate::rlua_host::*};
@@ -232,28 +227,10 @@
     fn attach_api(ctx: &mut Self::Ctx);
 }
 
-<<<<<<< HEAD
-
-
-=======
-#[derive(Component, Debug, FromReflect, Reflect)]
-#[reflect(Component)]
-/// The component storing many scripts.
-/// Scripts receive information about the entity they are attached to
-/// Scripts have unique identifiers and hence multiple copies of the same script
-/// can be attached to the same entity
-pub struct ScriptCollection<T: Asset> {
-    pub scripts: Vec<Script<T>>,
-}
->>>>>>> c5eb68d9
-
-impl<T: Asset> Default for ScriptCollection<T> {
-    fn default() -> Self {
-        Self {
-            scripts: Default::default(),
-        }
-    }
-}
+
+
+
+
 
 /// A resource storing the script contexts for each script instance.
 /// The reason we need this is to split the world borrow in our handle event systems, but this
@@ -293,11 +270,7 @@
 
 /// A struct defining an instance of a script asset.
 /// Multiple instances of the same script can exist on the same entity
-<<<<<<< HEAD
-#[derive(Debug,Reflect,FromReflect)]
-=======
 #[derive(Debug, Reflect, FromReflect)]
->>>>>>> c5eb68d9
 pub struct Script<T: Asset> {
     /// a strong handle to the script asset
     handle: Handle<T>,
@@ -416,6 +389,13 @@
     }
 }
 
+impl<T: Asset> Default for ScriptCollection<T> {
+    fn default() -> Self {
+        Self {
+            scripts: Default::default(),
+        }
+    }
+}
 /// system state for exclusive systems dealing with script events
 pub(crate) struct CachedScriptEventState<'w, 's, H: ScriptHost> {
     event_state: SystemState<PriorityEventReader<'w, 's, H::ScriptEvent>>,
