--- conflicted
+++ resolved
@@ -13,9 +13,6 @@
 pub struct ScriptingPlugin;
 
 impl Plugin for ScriptingPlugin {
-<<<<<<< HEAD
-    fn build(&self, app: &mut bevy::prelude::App) {}
-=======
     fn build(&self, app: &mut bevy::prelude::App) {
         app.add_event::<ScriptErrorEvent>();
     }
@@ -119,5 +116,4 @@
         );
         self
     }
->>>>>>> b114e9b5
 }